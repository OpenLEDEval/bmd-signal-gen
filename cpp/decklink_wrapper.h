#pragma once

#include "DeckLinkAPI.h"
#include <memory>
#include <string>
#include <vector>
#include <set>

// Handle type for C API
typedef void *DeckLinkHandle;

// Wrapper definitions for versioned symbols
extern "C"
{
    IDeckLinkIterator *CreateDeckLinkIteratorInstance_0004(void);
    IDeckLinkDiscovery *CreateDeckLinkDiscoveryInstance_0003(void);
    IDeckLinkAPIInformation *CreateDeckLinkAPIInformationInstance_0001(void);
}

#define CreateDeckLinkIteratorInstance CreateDeckLinkIteratorInstance_0004
#define CreateDeckLinkDiscoveryInstance CreateDeckLinkDiscoveryInstance_0003
#define CreateDeckLinkAPIInformationInstance CreateDeckLinkAPIInformationInstance_0001

// Error codes
#define DECKLINK_SUCCESS 0
#define DECKLINK_ERROR_NO_DEVICE -1
#define DECKLINK_ERROR_INIT_FAILED -2
#define DECKLINK_ERROR_OUTPUT_FAILED -3
#define DECKLINK_ERROR_FRAME_FAILED -4

// Complete HDR metadata structure (matching SignalGenHDR sample)
struct Gamut_Chromaticities
{
    double RedX;
    double RedY;
    double GreenX;
    double GreenY;
    double BlueX;
    double BlueY;
    double WhiteX;
    double WhiteY;
};

struct HDRMetadata
{
    int64_t EOTF;
    Gamut_Chromaticities referencePrimaries;
    double maxDisplayMasteringLuminance;
    double minDisplayMasteringLuminance;
    double maxCLL;
    double maxFALL;
};

// C++ Implementation Class
class DeckLinkSignalGen
{
public:
    DeckLinkSignalGen();
    ~DeckLinkSignalGen();

    // Output control
    int startOutput();
    int startOutput(BMDDisplayMode displayMode);
    int stopOutput();

    // Frame management
    int createFrame();
    int displayFrameSync();

    // Pixel format management
    int setPixelFormat(BMDPixelFormat pixelFormat);
    BMDPixelFormat getPixelFormat() const;

<<<<<<< HEAD
    // Display mode management
    int setDisplayMode(BMDDisplayMode displayMode);
    BMDDisplayMode getDisplayMode() const;
    
=======
>>>>>>> 86578334
    // Complete HDR metadata management
    int setHDRMetadata(const HDRMetadata &metadata);

    // Frame data management
    int setFrameData(const uint16_t *data, int width, int height);

    // Device enumeration (static)
    static int getDeviceCount();
    static std::string getDeviceName(int deviceIndex);

    // Public access for C wrapper
    void cacheSupportedFormats();
    std::vector<BMDPixelFormat> &getSupportedFormats() { return m_supportedFormats; }

    // Core DeckLink objects (made public for C wrapper access)
<<<<<<< HEAD
    IDeckLink* m_device;
    IDeckLinkOutput* m_output;
    IDeckLinkConfiguration* m_configuration;
    IDeckLinkMutableVideoFrame* m_frame;
    BMDDisplayMode m_displayMode;
=======
    IDeckLink *m_device;
    IDeckLinkOutput *m_output;
    IDeckLinkMutableVideoFrame *m_frame;
>>>>>>> 86578334

private:
    // Configuration
    int m_width;
    int m_height;
    bool m_outputEnabled;
    BMDPixelFormat m_pixelFormat;
    BMDDisplayMode m_displayMode;

    // Complete HDR metadata
    HDRMetadata m_hdrMetadata;

    // Cached supported formats
    std::vector<BMDPixelFormat> m_supportedFormats;
    bool m_formatsCached;

    // Pending frame data
    std::vector<uint16_t> m_pendingFrameData;

    // Private helper methods
    int applyHDRMetadata();
    void logFrameInfo(const char *context);
};

// Thin C wrapper for ctypes compatibility
#ifdef __cplusplus
extern "C"
{
#endif

    // Device enumeration
    int decklink_get_device_count();
    int decklink_get_device_name_by_index(int index, char *name, int name_size);

    // Device management
    DeckLinkHandle decklink_open_output_by_index(int index);
    void decklink_close(DeckLinkHandle handle);

    // Output control
    int decklink_start_output(DeckLinkHandle handle);
    int decklink_start_output_with_mode(DeckLinkHandle handle, uint32_t display_mode);
    int decklink_stop_output(DeckLinkHandle handle);

    // Frame management
    int decklink_create_frame_from_data(DeckLinkHandle handle);

    // Pixel format management
    int decklink_get_supported_pixel_format_count(DeckLinkHandle handle);
    int decklink_get_supported_pixel_format_name(DeckLinkHandle handle, int index, char *name, int name_size);
    int decklink_set_pixel_format(DeckLinkHandle handle, uint32_t pixel_format_code);
    uint32_t decklink_get_pixel_format(DeckLinkHandle handle);

    // Complete HDR metadata control
    int decklink_set_hdr_metadata(DeckLinkHandle handle, const HDRMetadata *metadata);

    // Frame data management
    int decklink_set_frame_data(DeckLinkHandle handle, const uint16_t *data, int width, int height);

    // Synchronous display
    int decklink_display_frame_sync(DeckLinkHandle handle);

    // HDR capability detection
    bool decklink_device_supports_hdr(DeckLinkHandle handle);

<<<<<<< HEAD
// Display mode management
uint32_t decklink_get_display_mode(DeckLinkHandle handle);
int decklink_set_display_mode(DeckLinkHandle handle, uint32_t display_mode_code);

// Version info
const char* decklink_get_driver_version();
const char* decklink_get_sdk_version();
=======
    // Version info
    const char *decklink_get_driver_version();
    const char *decklink_get_sdk_version();
>>>>>>> 86578334

#ifdef __cplusplus
}
#endif

// C++ wrapper functions (not in extern "C" block)
int decklink_get_supported_pixel_format_count(DeckLinkHandle handle);
int decklink_get_supported_pixel_format_name(DeckLinkHandle handle, int index, char *name, int name_size);<|MERGE_RESOLUTION|>--- conflicted
+++ resolved
@@ -71,13 +71,10 @@
     int setPixelFormat(BMDPixelFormat pixelFormat);
     BMDPixelFormat getPixelFormat() const;
 
-<<<<<<< HEAD
     // Display mode management
     int setDisplayMode(BMDDisplayMode displayMode);
     BMDDisplayMode getDisplayMode() const;
     
-=======
->>>>>>> 86578334
     // Complete HDR metadata management
     int setHDRMetadata(const HDRMetadata &metadata);
 
@@ -93,17 +90,11 @@
     std::vector<BMDPixelFormat> &getSupportedFormats() { return m_supportedFormats; }
 
     // Core DeckLink objects (made public for C wrapper access)
-<<<<<<< HEAD
     IDeckLink* m_device;
     IDeckLinkOutput* m_output;
     IDeckLinkConfiguration* m_configuration;
     IDeckLinkMutableVideoFrame* m_frame;
     BMDDisplayMode m_displayMode;
-=======
-    IDeckLink *m_device;
-    IDeckLinkOutput *m_output;
-    IDeckLinkMutableVideoFrame *m_frame;
->>>>>>> 86578334
 
 private:
     // Configuration
@@ -168,7 +159,6 @@
     // HDR capability detection
     bool decklink_device_supports_hdr(DeckLinkHandle handle);
 
-<<<<<<< HEAD
 // Display mode management
 uint32_t decklink_get_display_mode(DeckLinkHandle handle);
 int decklink_set_display_mode(DeckLinkHandle handle, uint32_t display_mode_code);
@@ -176,11 +166,6 @@
 // Version info
 const char* decklink_get_driver_version();
 const char* decklink_get_sdk_version();
-=======
-    // Version info
-    const char *decklink_get_driver_version();
-    const char *decklink_get_sdk_version();
->>>>>>> 86578334
 
 #ifdef __cplusplus
 }
